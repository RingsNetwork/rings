--- conflicted
+++ resolved
@@ -15,18 +15,13 @@
 anyhow = "1.0.45"
 async-trait="0.1.52"
 log = "0.4"
+dashmap = "4"
 
 # default
 webrtc = { version = "0.3.3", optional=true}
 tokio = { version = "1.13.0", features = ["full"], optional=true}
 tokio-util = { version = "0.6.9", optional=true}
 bytes = { version="1.1.0", optional=true}
-<<<<<<< HEAD
-=======
-anyhow = "1.0.45"
-async-trait="0.1.52"
-dashmap = "4"
->>>>>>> 9a6d58c8
 
 # wasm
 wasm-bindgen = {version = "0.2.67", features = ["serde-serialize"], optional=true }
