#![warn(missing_docs)]
//! ffi Provider implementation
//! =======================
//! This module allows developers to integrate the provider with various programming languages,
//! such as C, C++, Golang, Python, and Node.js.
//!
//! The module provides functionality for integrating Rust-based systems with external
//! systems through FFI (Foreign Function Interface). This is particularly useful when
//! other programming languages want to interface with the functionalities provided by
//! this Rust module.
//!
//! Primary Features:
//! 1. **Provider Representation for FFI**: The module defines `ProviderPtr`, a struct that
//!    serves as a C-compatible representation of the `Provider` type, allowing for interaction
//!    with other languages through raw pointers. It abstracts the reference counting of
//!    internal `Arc` components, ensuring memory safety across the boundary.
//!
//! 2. **Message Callback for FFI**: The `SwarmCallbackInstanceFFI` struct serves as a bridge
//!    for message callback functionalities between Rust and other languages. It can hold
//!    function pointers to C-compatible functions that handle custom and built-in messages.
//!
//! 3. **Functions for Provider Interaction**: Several extern "C" functions, such as `new_provider_with_callback`,
//!    `listen`, and `async_listen`, facilitate the creation of providers, listening to messages,
//!    and making internal requests. They make the module's core functionalities accessible from C
//!    or other languages supporting FFI.
//!
//! This FFI integration is essential when this Rust module is part of a larger system, which might be
//! written in different languages, and needs a standardized way to communicate with or make use of
//! functionalities offered by Rust.
//!
//! Note: As with all FFI interactions, special care must be taken regarding memory safety. Functions
//! and methods marked with `# Safety` in this module require the caller to ensure specific invariants
//! for safe operation.
//!
//! # Examples
//!
//! Please check python example at examples/ffi/rings.py

use std::ffi::c_char;
use std::ffi::CStr;
use std::ffi::CString;
use std::sync::Arc;

use futures::executor;
<<<<<<< HEAD
use tokio::runtime::Runtime;
=======
use rings_rpc::protos::rings_node_handler::InternalRpcHandler;
>>>>>>> 293036d2

use super::Provider;
use super::Signer;
use crate::backend::ffi::FFIBackendBehaviour;
use crate::backend::ffi::FFIBackendBehaviourWithRuntime;
use crate::backend::Backend;
use crate::error::Error;
use crate::error::Result;
<<<<<<< HEAD
=======
use crate::processor::Processor;
>>>>>>> 293036d2

/// A structure to represent the Provider in a C-compatible format.
/// This is necessary as using Arc directly in FFI can be unsafe.
#[repr(C)]
pub struct ProviderPtr {
<<<<<<< HEAD
    provider: *const Provider,
    runtime: *const Runtime,
}

/// Provider with runtime
/// cbindgen:field-names=[]
pub(crate) struct ProviderWithRuntime {
    provider: Arc<Provider>,
    runtime: Arc<Runtime>,
}

impl ProviderWithRuntime {
    /// Create a new instance of ProviderWithRuntime
    pub fn new(p: Arc<Provider>, r: Arc<Runtime>) -> Self {
        Self {
            provider: p.clone(),
            runtime: r.clone(),
        }
    }
=======
    processor: *const Processor,
    handler: *const InternalRpcHandler,
>>>>>>> 293036d2
}

impl ProviderWithRuntime {
    /// Converts a raw ProviderPtr pointer to a Rust Provider type.
    /// # Safety
    /// Unsafe due to the dereferencing of the raw pointer.
    fn from_raw(ptr: *const ProviderPtr) -> Result<ProviderWithRuntime> {
        // Check point here.
        if ptr.is_null() {
            return Err(Error::FFINulPtrError);
        }

        let provider_ptr: &ProviderPtr = unsafe { &*ptr };
        let provider: ProviderWithRuntime = provider_ptr.into();
        // Avoid release here
        provider.check_arc();
        Ok(provider)
    }

    /// Make sure there 1 at least 5 ref to keep arc onlive
    pub fn check_arc(&self) {
        let threshold = 5;

<<<<<<< HEAD
        let p_count = Arc::strong_count(&self.provider);
        let r_count = Arc::strong_count(&self.runtime);

        if p_count < threshold {
            for _ in 0..threshold - p_count {
                unsafe { self.increase_provider_count() };
            }
            tracing::debug!("Arc<Provider> will be released when out of scope, increased")
        }

        if r_count < threshold {
            for _ in 0..threshold - r_count {
                unsafe { self.increase_runtime_count() };
=======
        let p_count = Arc::strong_count(&self.processor);
        tracing::debug!("processor arc: {:?}", p_count);
        if p_count < threshold {
            for _ in 0..threshold - p_count {
                unsafe { self.increase_processor_count() };
>>>>>>> 293036d2
            }
            tracing::debug!("Arc<Runtime> will be released when out of scope, increased")
        }
    }

<<<<<<< HEAD
    unsafe fn increase_provider_count(&self) {
        tracing::debug!("Increment strong count on provider");
        let p = Arc::into_raw(self.provider.clone());
        Arc::increment_strong_count(p);
    }

    unsafe fn increase_runtime_count(&self) {
        tracing::debug!("Decrement strong count on runtime");
        let h = Arc::into_raw(self.runtime.clone());
        Arc::increment_strong_count(h);
    }
=======
    unsafe fn increase_processor_count(&self) {
        tracing::debug!("Increment strong count on processor");
        let p = Arc::into_raw(self.processor.clone());
        Arc::increment_strong_count(p);
    }
>>>>>>> 293036d2
}

impl From<&ProviderPtr> for ProviderWithRuntime {
    /// Converts a reference to a ProviderPtr to a Provider type.
    /// Note that the conversion from raw pointers to Arcs does not modify the reference count.
    /// # Safety
    /// Unsafe due to the conversion from raw pointers to Arcs.
    fn from(ptr: &ProviderPtr) -> ProviderWithRuntime {
        tracing::debug!("FFI: Provider from Ptr!");
<<<<<<< HEAD
        let provider = unsafe { Arc::<Provider>::from_raw(ptr.provider as *const Provider) };
        let runtime = unsafe { Arc::<Runtime>::from_raw(ptr.runtime as *const Runtime) };

        Self { provider, runtime }
=======
        let processor = unsafe { Arc::<Processor>::from_raw(ptr.processor as *const Processor) };
        let handler = unsafe { *ptr.handler };
        Self { processor, handler }
>>>>>>> 293036d2
    }
}

impl From<&ProviderWithRuntime> for ProviderPtr {
    /// Cast a Provider into ProviderPtr
    fn from(provider: &ProviderWithRuntime) -> ProviderPtr {
        tracing::debug!("FFI: Provider into Ptr!");
        // Clone the Arcs, which increases the ref count,
        // then turn them into raw pointers.
<<<<<<< HEAD
        let provider_ptr = Arc::into_raw(provider.provider.clone());
        let runtime_ptr = Arc::into_raw(provider.runtime.clone());

=======
        let processor_ptr = Arc::into_raw(provider.processor.clone());
        let handler_ptr = &provider.handler as *const InternalRpcHandler;
>>>>>>> 293036d2
        provider.check_arc();
        ProviderPtr {
            provider: provider_ptr,
            runtime: runtime_ptr,
        }
    }
}

/// Start message listening and stabilization
/// # Safety
/// Listen function accept a ProviderPtr and will unsafety cast it into Arc based Provider
#[no_mangle]
pub extern "C" fn listen(provider_ptr: *const ProviderPtr) {
    let provider: ProviderWithRuntime =
        ProviderWithRuntime::from_raw(provider_ptr).expect("Provider ptr is invalid");
    executor::block_on(provider.provider.processor.listen());
}

/// Start message listening and stabilization
/// This function will launch listener in a new thread
/// # Safety
/// Listen function accept a ProviderPtr and will unsafety cast it into Arc based Provider
#[no_mangle]
pub extern "C" fn async_listen(provider_ptr: *const ProviderPtr) {
    let provider: ProviderWithRuntime =
        ProviderWithRuntime::from_raw(provider_ptr).expect("Provider ptr is invalid");
    std::thread::spawn(move || {
        executor::block_on(provider.provider.processor.listen());
    });
}

/// Request internal rpc api
/// # Safety
///
/// * This function accept a ProviderPtr and will unsafety cast it into Arc based Provider
/// * This function cast CStr into Str
#[no_mangle]
pub extern "C" fn request(
    provider_ptr: *const ProviderPtr,
    method: *const c_char,
    params: *const c_char,
) -> *const c_char {
    match (|| -> Result<*const c_char> {
        let provider: ProviderWithRuntime = ProviderWithRuntime::from_raw(provider_ptr)?;

        let method = c_char_to_string(method)?;
        let params = c_char_to_string(params)?;
        let params = serde_json::from_str(&params)
            .unwrap_or_else(|_| panic!("Failed on covering data {:?} to JSON", params));

        let handle = std::thread::spawn(move || {
<<<<<<< HEAD
            provider.runtime.block_on(async {
                provider
                    .provider
                    .request_internal(method, params, None)
                    .await
                    .unwrap()
            })
=======
            let rt = tokio::runtime::Runtime::new().unwrap();
            rt.block_on(async { provider.request_internal(method, params).await.unwrap() })
>>>>>>> 293036d2
        });
        let ret: String = serde_json::to_string(&handle.join().unwrap())?;
        let c_ret = CString::new(ret)?.into_raw();
        Ok(c_ret)
    })() {
        Ok(r) => r,
        Err(e) => {
            tracing::error!("FFI Request failed, cause by: {:?}", e);
            panic!("FFI: Failed on request {:#}", e)
        }
    }
}

/// Craft a new Provider with signer and callback ptr
/// # Safety
///
/// * This function cast CStr into Str
#[no_mangle]
pub unsafe extern "C" fn new_provider_with_callback(
    ice_server: *const c_char,
    stabilize_timeout: u64,
    account: *const c_char,
    account_type: *const c_char,
    signer: extern "C" fn(*const c_char, *mut c_char) -> (),
    callback_ptr: *const FFIBackendBehaviour,
) -> ProviderPtr {
    fn wrapped_signer(
        signer: extern "C" fn(*const c_char, *mut c_char) -> (),
    ) -> impl Fn(String) -> Vec<u8> {
        move |data: String| -> Vec<u8> {
            let c_data = CString::new(data).expect("Failed to convert String to CString");
            // 64 bytes sig + \0 here
            let mut sig = Vec::<u8>::with_capacity(65);
            let sig_ptr = sig.as_mut_ptr() as *mut c_char;
            signer(c_data.as_ptr(), sig_ptr);

            let c_ret = c_char_to_bytes(sig_ptr, 65).expect("Failed to convert c char to [u8]");
            let c_ret_len = c_ret.len();
            assert!(
                c_ret.len() == 65,
                "sig length({c_ret_len} < 64) is invalid: {c_ret:?}"
            );
            c_ret
        }
    }

    let provider: Provider = match (|| -> Result<Provider> {
        let ice: String = c_char_to_string(ice_server)?;
        let acc: String = c_char_to_string(account)?;
        let acc_ty: String = c_char_to_string(account_type)?;

        executor::block_on(Provider::new_provider_internal(
            ice,
            stabilize_timeout,
            acc,
            acc_ty,
            Signer::Sync(Box::new(wrapped_signer(signer))),
        ))
    })() {
        Ok(r) => r,
        Err(e) => {
            panic!("Failed on create new provider {:#}", e)
        }
    };
    let runtime = Arc::new(Runtime::new().expect("Failed to create runtime"));
    let provider = Arc::new(provider.clone());
    let callback: &FFIBackendBehaviour = unsafe { &*callback_ptr };
    let callback_with_rt = FFIBackendBehaviourWithRuntime::new(callback.clone(), runtime.clone());
    let backend = Backend::new(provider.clone(), Box::new(callback_with_rt.clone()));

    provider
        .set_swarm_callback(Arc::new(backend))
        .expect("Failed to set callback");
    let ret: ProviderPtr = (&ProviderWithRuntime::new(provider.clone(), runtime.clone())).into();
    ret
}

fn c_char_to_string(ptr: *const c_char) -> Result<String> {
    let c_str: &CStr = unsafe { CStr::from_ptr(ptr) };
    // Drop none utf8 sym here.
    String::from_utf8(c_str.to_owned().into()).map_err(Error::FFIFromUtf8Error)
}

fn c_char_to_bytes(ptr: *const c_char, len: usize) -> Result<Vec<u8>> {
    // Check point here.
    if ptr.is_null() {
        return Err(Error::FFINulPtrError);
    }
    let c_bytes = unsafe { core::slice::from_raw_parts(ptr as *const u8, len) };
    Ok(c_bytes.to_vec())
}<|MERGE_RESOLUTION|>--- conflicted
+++ resolved
@@ -42,11 +42,7 @@
 use std::sync::Arc;
 
 use futures::executor;
-<<<<<<< HEAD
 use tokio::runtime::Runtime;
-=======
-use rings_rpc::protos::rings_node_handler::InternalRpcHandler;
->>>>>>> 293036d2
 
 use super::Provider;
 use super::Signer;
@@ -55,16 +51,11 @@
 use crate::backend::Backend;
 use crate::error::Error;
 use crate::error::Result;
-<<<<<<< HEAD
-=======
-use crate::processor::Processor;
->>>>>>> 293036d2
 
 /// A structure to represent the Provider in a C-compatible format.
 /// This is necessary as using Arc directly in FFI can be unsafe.
 #[repr(C)]
 pub struct ProviderPtr {
-<<<<<<< HEAD
     provider: *const Provider,
     runtime: *const Runtime,
 }
@@ -84,10 +75,6 @@
             runtime: r.clone(),
         }
     }
-=======
-    processor: *const Processor,
-    handler: *const InternalRpcHandler,
->>>>>>> 293036d2
 }
 
 impl ProviderWithRuntime {
@@ -111,7 +98,6 @@
     pub fn check_arc(&self) {
         let threshold = 5;
 
-<<<<<<< HEAD
         let p_count = Arc::strong_count(&self.provider);
         let r_count = Arc::strong_count(&self.runtime);
 
@@ -125,19 +111,11 @@
         if r_count < threshold {
             for _ in 0..threshold - r_count {
                 unsafe { self.increase_runtime_count() };
-=======
-        let p_count = Arc::strong_count(&self.processor);
-        tracing::debug!("processor arc: {:?}", p_count);
-        if p_count < threshold {
-            for _ in 0..threshold - p_count {
-                unsafe { self.increase_processor_count() };
->>>>>>> 293036d2
             }
             tracing::debug!("Arc<Runtime> will be released when out of scope, increased")
         }
     }
 
-<<<<<<< HEAD
     unsafe fn increase_provider_count(&self) {
         tracing::debug!("Increment strong count on provider");
         let p = Arc::into_raw(self.provider.clone());
@@ -149,13 +127,6 @@
         let h = Arc::into_raw(self.runtime.clone());
         Arc::increment_strong_count(h);
     }
-=======
-    unsafe fn increase_processor_count(&self) {
-        tracing::debug!("Increment strong count on processor");
-        let p = Arc::into_raw(self.processor.clone());
-        Arc::increment_strong_count(p);
-    }
->>>>>>> 293036d2
 }
 
 impl From<&ProviderPtr> for ProviderWithRuntime {
@@ -165,16 +136,10 @@
     /// Unsafe due to the conversion from raw pointers to Arcs.
     fn from(ptr: &ProviderPtr) -> ProviderWithRuntime {
         tracing::debug!("FFI: Provider from Ptr!");
-<<<<<<< HEAD
         let provider = unsafe { Arc::<Provider>::from_raw(ptr.provider as *const Provider) };
         let runtime = unsafe { Arc::<Runtime>::from_raw(ptr.runtime as *const Runtime) };
 
         Self { provider, runtime }
-=======
-        let processor = unsafe { Arc::<Processor>::from_raw(ptr.processor as *const Processor) };
-        let handler = unsafe { *ptr.handler };
-        Self { processor, handler }
->>>>>>> 293036d2
     }
 }
 
@@ -184,14 +149,9 @@
         tracing::debug!("FFI: Provider into Ptr!");
         // Clone the Arcs, which increases the ref count,
         // then turn them into raw pointers.
-<<<<<<< HEAD
         let provider_ptr = Arc::into_raw(provider.provider.clone());
         let runtime_ptr = Arc::into_raw(provider.runtime.clone());
 
-=======
-        let processor_ptr = Arc::into_raw(provider.processor.clone());
-        let handler_ptr = &provider.handler as *const InternalRpcHandler;
->>>>>>> 293036d2
         provider.check_arc();
         ProviderPtr {
             provider: provider_ptr,
@@ -243,18 +203,13 @@
             .unwrap_or_else(|_| panic!("Failed on covering data {:?} to JSON", params));
 
         let handle = std::thread::spawn(move || {
-<<<<<<< HEAD
             provider.runtime.block_on(async {
                 provider
                     .provider
-                    .request_internal(method, params, None)
+                    .request_internal(method, params)
                     .await
                     .unwrap()
             })
-=======
-            let rt = tokio::runtime::Runtime::new().unwrap();
-            rt.block_on(async { provider.request_internal(method, params).await.unwrap() })
->>>>>>> 293036d2
         });
         let ret: String = serde_json::to_string(&handle.join().unwrap())?;
         let c_ret = CString::new(ret)?.into_raw();
