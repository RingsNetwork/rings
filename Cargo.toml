--- conflicted
+++ resolved
@@ -1,10 +1,6 @@
 [workspace]
 resolver = "2"
-<<<<<<< HEAD
-members = ["core", "transport", "node", "rpc", "derive", "snark"]
-=======
 members = ["crates/*", "examples/native"]
->>>>>>> 3b4955d4
 
 [workspace.package]
 version = "0.5.2"
