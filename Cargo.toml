[package]
name = "rings-node"
version = "0.2.3"
edition = "2021"
default-run = "rings"
authors = ["RND <dev@ringsnetwork.io>"]
description = "Chord DHT implementation with ICE"
repository = "https://github.com/RingsNetwork/rings-node"
license = "GPL-3.0"
readme = "README.md"
keywords = ["Chord", "DHT", "Web3", "P2P", "WASM"]
categories = ["network-programming", "cryptography", "wasm"]

[workspace]
members = ["rings-core"]

[lib]
crate-type = ["cdylib", "rlib"]

[features]
default = ["node"]
node = [
    "tokio",
    "hyper",
    "axum",
    "tower-http",
    "clap",
    "reqwest",
    "form_urlencoded",
    "pin-project",
    "rings-core",
    "async-stream",
    "opentelemetry",
    "opentelemetry-jaeger",
    "backtrace",
]
browser = [
    "console_error_panic_hook",
    "tracing-wasm",
    "reqwest-wasm",
    "rings-core-wasm",
]
browser_chrome_test = ["browser"]

[dependencies]
anyhow = "1.0.45"
arrayref = "0.3.6"
async-trait = "0.1.52"
base64 = { version = "0.13.0" }
bincode = "1.3.3"
bytes = { version = "1.2.1", features = ["serde"] }
chrono = "0.4.23"
dotenv = "0.15.0"
futures = "0.3.21"
futures-timer = "3.0.2"
http = { version = "0.2.6" }
jsonrpc-core = { version = "18.0.0" }
jsonrpc-pubsub = { version = "18.0.0" }
log = { version = "0.4", features = ["std"] }
serde = { version = "1.0.136", features = ["derive"] }
serde_json = "1.0.70"
thiserror = "1"
tracing = "0.1.37"
tracing-log = "0.1.3"
tracing-opentelemetry = "0.18.0"
tracing-subscriber = { version = "0.3.15", features = ["ansi"] }

# node
async-stream = { version = "0.3.2", optional = true }
<<<<<<< HEAD
axum = { version = "0.5.16", optional = true }
backtrace = { version = "0.3.6", optional = true }
=======
axum = { version = "0.6.6", optional = true }
>>>>>>> d2c83070
clap = { version = "4.0.14", features = ["derive", "env"], optional = true }
form_urlencoded = { version = "1.0.1", optional = true }
hyper = { version = "0.14.14", features = ["full"], optional = true }
opentelemetry = { version = "0.18.0", default-features = false, features = ["trace", "rt-tokio"], optional = true }
opentelemetry-jaeger = { version = "0.17.0", features = ["rt-tokio"], optional = true }
pin-project = { version = "1", optional = true }
reqwest = { version = "0.11", features = ["json", "rustls-tls"], optional = true, default-features = false }
rings-core = { package = "rings-core", path = "./rings-core", optional = true, version = "0.2.3" }
tokio = { version = "1.13.0", features = ["full"], optional = true }
tower-http = { version = "0.3.4", features = ["cors"], optional = true }

# browser
console_error_panic_hook = { version = "0.1.1", optional = true }
reqwest-wasm = { version = "0.11", features = ["json", "rustls-tls"], optional = true, default-features = false }
rings-core-wasm = { package = "rings-core", path = "./rings-core", features = ["wasm"], default-features = false, optional = true, version = "0.2.3" }
tracing-wasm = { version = "0.2.1", optional = true }

[dev-dependencies]
fluvio-wasm-timer = "0.2.5"
wasm-bindgen-test = { version = "0.3.0" }

[[bin]]
name = "rings"
path = "bin/rings.rs"
required-features = ["node"]<|MERGE_RESOLUTION|>--- conflicted
+++ resolved
@@ -67,12 +67,8 @@
 
 # node
 async-stream = { version = "0.3.2", optional = true }
-<<<<<<< HEAD
-axum = { version = "0.5.16", optional = true }
+axum = { version = "0.6.6", optional = true }
 backtrace = { version = "0.3.6", optional = true }
-=======
-axum = { version = "0.6.6", optional = true }
->>>>>>> d2c83070
 clap = { version = "4.0.14", features = ["derive", "env"], optional = true }
 form_urlencoded = { version = "1.0.1", optional = true }
 hyper = { version = "0.14.14", features = ["full"], optional = true }
