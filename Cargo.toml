--- conflicted
+++ resolved
@@ -79,12 +79,8 @@
 opentelemetry-jaeger = { version = "0.17.0", features = ["rt-tokio"], optional = true }
 pin-project = { version = "1", optional = true }
 reqwest = { version = "0.11", features = ["json", "rustls-tls"], optional = true, default-features = false }
-<<<<<<< HEAD
 rings-core = { package = "rings-core", path = "./rings-core", optional = true, version = "0.2.4" }
-=======
-rings-core = { package = "rings-core", path = "./rings-core", optional = true, version = "0.2.3" }
 serde_yaml = { version = "0.9.17", optional = true }
->>>>>>> a0033887
 tokio = { version = "1.13.0", features = ["full"], optional = true }
 tower-http = { version = "0.3.4", features = ["cors"], optional = true }
 
